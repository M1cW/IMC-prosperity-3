--- conflicted
+++ resolved
@@ -232,29 +232,6 @@
 
 class Trader:
     def __init__(self) -> None:
-<<<<<<< HEAD
-		limits = {
-			"RAINFOREST_RESIN": 50,
-			"KELP": 50,
-		}
-		self.strategies = {}
-		self.strategies = {symbol: symbol_strat(symbol, limits[symbol]) for symbol, symbol_strat in {"RAINFOREST_RESIN": RainforestResinStrategy, "KELP": KelpStrategy}.items()}
-	
-	def run(self, state: TradingState):
-		conversions = 0
-		old_data = json.loads(state.traderData) if state.traderData != "" else {}
-		new_data = {}
-		orders = {}
-		for symbol, strategy in self.strategies.items():
-			if symbol in old_data:
-				strategy.load(old_data.get(symbol, None))
-			if symbol in state.order_depths:
-				orders[symbol] = strategy.run(state)
-			new_data[symbol] = strategy.save()
-		trader_data = json.dumps(new_data, separators=(",", ":"))
-		logger.flush(state, orders, conversions, trader_data)
-		return orders, conversions, trader_data
-=======
 	    limits = {
 		    "RAINFOREST_RESIN": 50,
 		    "KELP": 50,
@@ -277,8 +254,7 @@
 		    new_data[symbol] = strategy.save()
 	    trader_data = json.dumps(new_data, separators = (",", ":"))
 	    logger.flush(state, orders, conversions, trader_data)
-	    return orders, conversions, trader_data
->>>>>>> f138bbd6
+	    return orders, conversions, trader_data)
     #     print("traderData: " + state.traderData)
     #     print("Observations: " + str(state.observations))
 
